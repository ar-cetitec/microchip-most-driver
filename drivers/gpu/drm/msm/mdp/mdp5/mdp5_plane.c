--- conflicted
+++ resolved
@@ -57,8 +57,6 @@
 }
 
 static void mdp5_plane_destroy(struct drm_plane *plane)
-<<<<<<< HEAD
-=======
 {
 	struct mdp5_plane *mdp5_plane = to_mdp5_plane(plane);
 
@@ -70,7 +68,6 @@
 
 static void mdp5_plane_install_rotation_property(struct drm_device *dev,
 		struct drm_plane *plane)
->>>>>>> d248b61f
 {
 	struct mdp5_plane *mdp5_plane = to_mdp5_plane(plane);
 
