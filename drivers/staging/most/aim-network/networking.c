/*
 * Networking AIM - Networking Application Interface Module for MostCore
 *
 * Copyright (C) 2015, Microchip Technology Germany II GmbH & Co. KG
 *
 * This program is distributed in the hope that it will be useful,
 * but WITHOUT ANY WARRANTY; without even the implied warranty of
 * MERCHANTABILITY or FITNESS FOR A PARTICULAR PURPOSE.  See the
 * GNU General Public License for more details.
 *
 * This file is licensed under GPLv2.
 */

#define pr_fmt(fmt) KBUILD_MODNAME ": " fmt

#include <linux/module.h>
#include <linux/netdevice.h>
#include <linux/etherdevice.h>
#include <linux/slab.h>
#include <linux/init.h>
#include <linux/list.h>
#include <linux/wait.h>
#include <linux/kobject.h>
#include <linux/kref.h>
#include "mostcore.h"

#define MEP_HDR_LEN 8
#define MDP_HDR_LEN 16
#define MAMAC_DATA_LEN (1024 - MDP_HDR_LEN)

#define PMHL 5

#define PMS_TELID_UNSEGM_MAMAC	0x0A
#define PMS_FIFONO_MDP		0x01
#define PMS_FIFONO_MEP		0x04
#define PMS_MSGTYPE_DATA	0x04
#define PMS_DEF_PRIO		0
#define MEP_DEF_RETRY		15

#define PMS_FIFONO_MASK		0x07
#define PMS_FIFONO_SHIFT	3
#define PMS_RETRY_SHIFT		4
#define PMS_TELID_MASK		0x0F
#define PMS_TELID_SHIFT		4

#define HB(value)		((u8)((u16)(value) >> 8))
#define LB(value)		((u8)(value))

#define EXTRACT_BIT_SET(bitset_name, value) \
	(((value) >> bitset_name##_SHIFT) & bitset_name##_MASK)

#define PMS_IS_MEP(buf, len) \
	((len) > MEP_HDR_LEN && \
	 EXTRACT_BIT_SET(PMS_FIFONO, (buf)[3]) == PMS_FIFONO_MEP)

#define PMS_IS_MAMAC(buf, len) \
	((len) > MDP_HDR_LEN && \
	 EXTRACT_BIT_SET(PMS_FIFONO, (buf)[3]) == PMS_FIFONO_MDP && \
	 EXTRACT_BIT_SET(PMS_TELID, (buf)[14]) == PMS_TELID_UNSEGM_MAMAC)

struct net_dev_channel {
	bool linked;
	int ch_id;
};

struct net_dev_context {
	struct most_interface *iface;
	bool is_mamac;
	struct net_device *dev;
	struct net_dev_channel rx;
	struct net_dev_channel tx;
	struct list_head list;
	struct kref kref;
};

static struct list_head net_devices = LIST_HEAD_INIT(net_devices);
static struct mutex probe_disc_mt; /* ch->linked = true, most_nd_open */
static struct spinlock list_lock; /* list_head, ch->linked = false, dev_hold */
static struct most_aim aim;

static int skb_to_mamac(const struct sk_buff *skb, struct mbo *mbo)
{
	u8 *buff = mbo->virt_address;
	const u8 broadcast[] = { 0x03, 0xFF };
	const u8 *dest_addr = skb->data + 4;
	const u8 *eth_type = skb->data + 12;
	unsigned int payload_len = skb->len - ETH_HLEN;
	unsigned int mdp_len = payload_len + MDP_HDR_LEN;

	if (mbo->buffer_length < mdp_len) {
		pr_err("drop: too small buffer! (%d for %d)\n",
		       mbo->buffer_length, mdp_len);
		return -EINVAL;
	}

	if (skb->len < ETH_HLEN) {
		pr_err("drop: too small packet! (%d)\n", skb->len);
		return -EINVAL;
	}

	if (dest_addr[0] == 0xFF && dest_addr[1] == 0xFF)
		dest_addr = broadcast;

	*buff++ = HB(mdp_len - 2);
	*buff++ = LB(mdp_len - 2);

	*buff++ = PMHL;
	*buff++ = (PMS_FIFONO_MDP << PMS_FIFONO_SHIFT) | PMS_MSGTYPE_DATA;
	*buff++ = PMS_DEF_PRIO;
	*buff++ = dest_addr[0];
	*buff++ = dest_addr[1];
	*buff++ = 0x00;

	*buff++ = HB(payload_len + 6);
	*buff++ = LB(payload_len + 6);

	/* end of FPH here */

	*buff++ = eth_type[0];
	*buff++ = eth_type[1];
	*buff++ = 0;
	*buff++ = 0;

	*buff++ = PMS_TELID_UNSEGM_MAMAC << 4 | HB(payload_len);
	*buff++ = LB(payload_len);

	memcpy(buff, skb->data + ETH_HLEN, payload_len);
	mbo->buffer_length = mdp_len;
	return 0;
}

static int skb_to_mep(const struct sk_buff *skb, struct mbo *mbo)
{
	u8 *buff = mbo->virt_address;
	unsigned int mep_len = skb->len + MEP_HDR_LEN;

	if (mbo->buffer_length < mep_len) {
		pr_err("drop: too small buffer! (%d for %d)\n",
		       mbo->buffer_length, mep_len);
		return -EINVAL;
	}

	*buff++ = HB(mep_len - 2);
	*buff++ = LB(mep_len - 2);

	*buff++ = PMHL;
	*buff++ = (PMS_FIFONO_MEP << PMS_FIFONO_SHIFT) | PMS_MSGTYPE_DATA;
	*buff++ = (MEP_DEF_RETRY << PMS_RETRY_SHIFT) | PMS_DEF_PRIO;
	*buff++ = 0;
	*buff++ = 0;
	*buff++ = 0;

	memcpy(buff, skb->data, skb->len);
	mbo->buffer_length = mep_len;
	return 0;
}

static int most_nd_set_mac_address(struct net_device *dev, void *p)
{
	struct net_dev_context *nd = netdev_priv(dev);
	int err = eth_mac_addr(dev, p);

	if (err)
		return err;

	nd->is_mamac =
		(dev->dev_addr[0] == 0 && dev->dev_addr[1] == 0 &&
		 dev->dev_addr[2] == 0 && dev->dev_addr[3] == 0);

	/*
	 * Set default MTU for the given packet type.
	 * It is still possible to change MTU using ip tools afterwards.
	 */
	dev->mtu = nd->is_mamac ? MAMAC_DATA_LEN : ETH_DATA_LEN;

	return 0;
}

static void on_netinfo(struct most_interface *iface,
		       unsigned char link_stat, unsigned char *mac_addr);

static int most_nd_open(struct net_device *dev)
{
	struct net_dev_context *nd = netdev_priv(dev);
	int ret = 0;

	mutex_lock(&probe_disc_mt);

	if (most_start_channel(nd->iface, nd->rx.ch_id, &aim)) {
		netdev_err(dev, "most_start_channel() failed\n");
		ret = -EBUSY;
		goto unlock;
	}

	if (most_start_channel(nd->iface, nd->tx.ch_id, &aim)) {
		netdev_err(dev, "most_start_channel() failed\n");
		most_stop_channel(nd->iface, nd->rx.ch_id, &aim);
		ret = -EBUSY;
		goto unlock;
	}

	netif_carrier_off(dev);
	if (is_valid_ether_addr(dev->dev_addr))
		netif_dormant_off(dev);
	else
		netif_dormant_on(dev);
	netif_wake_queue(dev);
	if (nd->iface->request_netinfo)
		nd->iface->request_netinfo(nd->iface, nd->tx.ch_id, on_netinfo);

unlock:
	mutex_unlock(&probe_disc_mt);
	return ret;
}

static int most_nd_stop(struct net_device *dev)
{
	struct net_dev_context *nd = netdev_priv(dev);

	netif_stop_queue(dev);
	if (nd->iface->request_netinfo)
		nd->iface->request_netinfo(nd->iface, nd->tx.ch_id, NULL);
	most_stop_channel(nd->iface, nd->rx.ch_id, &aim);
	most_stop_channel(nd->iface, nd->tx.ch_id, &aim);

	return 0;
}

static netdev_tx_t most_nd_start_xmit(struct sk_buff *skb,
				      struct net_device *dev)
{
	struct net_dev_context *nd = netdev_priv(dev);
	struct mbo *mbo;
	int ret;

	mbo = most_get_mbo(nd->iface, nd->tx.ch_id, &aim);

	if (!mbo) {
		netif_stop_queue(dev);
		dev->stats.tx_fifo_errors++;
		return NETDEV_TX_BUSY;
	}

	if (nd->is_mamac)
		ret = skb_to_mamac(skb, mbo);
	else
		ret = skb_to_mep(skb, mbo);

	if (ret) {
		most_put_mbo(mbo);
		dev->stats.tx_dropped++;
		kfree_skb(skb);
		return NETDEV_TX_OK;
	}

	most_submit_mbo(mbo);
	dev->stats.tx_packets++;
	dev->stats.tx_bytes += skb->len;
	kfree_skb(skb);
	return NETDEV_TX_OK;
}

static const struct net_device_ops most_nd_ops = {
	.ndo_open = most_nd_open,
	.ndo_stop = most_nd_stop,
	.ndo_start_xmit = most_nd_start_xmit,
	.ndo_set_mac_address = most_nd_set_mac_address,
};

static void most_nd_setup(struct net_device *dev)
{
	ether_setup(dev);
	dev->netdev_ops = &most_nd_ops;
}

<<<<<<< HEAD
static void release_nd(struct kref *kref)
{
	struct net_dev_context *nd;

	nd = container_of(kref, struct net_dev_context, kref);
	list_del(&nd->list);
}

static inline void put_net_dev_context(struct net_dev_context *nd)
{
	unsigned long flags;
	int released;

	spin_lock_irqsave(&list_lock, flags);
	released = kref_put(&nd->kref, release_nd);
	spin_unlock_irqrestore(&list_lock, flags);
	if (released)
		free_netdev(nd->dev);
}

static struct net_dev_context *get_net_dev_context(
	struct most_interface *iface)
=======
static struct net_dev_context *get_net_dev(struct most_interface *iface)
{
	struct net_dev_context *nd;

	list_for_each_entry(nd, &net_devices, list)
		if (nd->iface == iface)
			return nd;
	return NULL;
}

static struct net_dev_context *get_net_dev_hold(struct most_interface *iface)
>>>>>>> 9b326dfc
{
	struct net_dev_context *nd;
	unsigned long flags;

	spin_lock_irqsave(&list_lock, flags);
<<<<<<< HEAD
	list_for_each_entry(nd, &net_devices, list) {
		if (nd->iface == iface) {
			kref_get(&nd->kref);
			spin_unlock_irqrestore(&list_lock, flags);
			return nd;
		}
	}
=======
	nd = get_net_dev(iface);
	if (nd && nd->rx.linked && nd->tx.linked)
		dev_hold(nd->dev);
	else
		nd = NULL;
>>>>>>> 9b326dfc
	spin_unlock_irqrestore(&list_lock, flags);
	return nd;
}

static int aim_probe_channel(struct most_interface *iface, int channel_idx,
			     struct most_channel_config *ccfg,
			     struct kobject *parent, char *name)
{
	struct net_dev_context *nd;
	struct net_dev_channel *ch;
	struct net_device *dev;
	unsigned long flags;
	int ret = 0;

	if (!iface)
		return -EINVAL;

	if (ccfg->data_type != MOST_CH_ASYNC)
		return -EINVAL;

<<<<<<< HEAD
	nd = get_net_dev_context(iface);
=======
	mutex_lock(&probe_disc_mt);
	nd = get_net_dev(iface);
>>>>>>> 9b326dfc
	if (!nd) {
		dev = alloc_netdev(sizeof(struct net_dev_context), "meth%d",
				   NET_NAME_UNKNOWN, most_nd_setup);
		if (!dev) {
			ret = -ENOMEM;
			goto unlock;
		}

		/*
		 * The network device for the given iface may be added with use
		 * of the other channel just after the get_net_dev_context
		 * call.  Free our duplicate of net_device in this case.
		 */
		spin_lock_irqsave(&list_lock, flags);
		list_for_each_entry(nd, &net_devices, list) {
			if (nd->iface == iface) {
				kref_get(&nd->kref);
				spin_unlock_irqrestore(&list_lock, flags);
				free_netdev(dev);
				goto ok;
			}
		}

		nd = netdev_priv(dev);
		kref_init(&nd->kref);
		nd->iface = iface;
		nd->dev = dev;
		list_add(&nd->list, &net_devices);
		spin_unlock_irqrestore(&list_lock, flags);

<<<<<<< HEAD
ok:
	ch = ccfg->direction == MOST_CH_TX ? &nd->tx : &nd->rx;
	if (ch->linked) {
		pr_err("only one channel per instance & direction allowed\n");
		goto err;
	}
=======
		ch = ccfg->direction == MOST_CH_TX ? &nd->tx : &nd->rx;
	} else {
		ch = ccfg->direction == MOST_CH_TX ? &nd->tx : &nd->rx;
		if (ch->linked) {
			pr_err("direction is allocated\n");
			ret = -EINVAL;
			goto unlock;
		}
>>>>>>> 9b326dfc

		if (register_netdev(nd->dev)) {
			pr_err("register_netdev() failed\n");
			ret = -EINVAL;
			goto unlock;
		}
	}
	ch->ch_id = channel_idx;
	ch->linked = true;
<<<<<<< HEAD
	if (nd->tx.linked && nd->rx.linked && register_netdev(nd->dev)) {
		pr_err("register_netdev() failed\n");
		ch->linked = false;
		goto err;
	}

	return 0;

err:
	put_net_dev_context(nd);
	return -EINVAL;
=======

unlock:
	mutex_unlock(&probe_disc_mt);
	return ret;
>>>>>>> 9b326dfc
}

static int aim_disconnect_channel(struct most_interface *iface,
				  int channel_idx)
{
	struct net_dev_context *nd;
	struct net_dev_channel *ch;
<<<<<<< HEAD
	int ret = -EINVAL;
=======
	unsigned long flags;
	int ret = 0;
>>>>>>> 9b326dfc

	mutex_lock(&probe_disc_mt);
	nd = get_net_dev(iface);
	if (!nd) {
		ret = -EINVAL;
		goto unlock;
	}

	if (nd->rx.linked && channel_idx == nd->rx.ch_id) {
		ch = &nd->rx;
	} else if (nd->tx.linked && channel_idx == nd->tx.ch_id) {
		ch = &nd->tx;
<<<<<<< HEAD
	else
		goto put_nd;
=======
	} else {
		ret = -EINVAL;
		goto unlock;
	}
>>>>>>> 9b326dfc

	if (nd->rx.linked && nd->tx.linked) {
		spin_lock_irqsave(&list_lock, flags);
		ch->linked = false;
		spin_unlock_irqrestore(&list_lock, flags);

<<<<<<< HEAD
	ch->linked = false;
	put_net_dev_context(nd);
	ret = 0;

put_nd:
	put_net_dev_context(nd);
=======
		/*
		 * do not call most_stop_channel() here, because channels are
		 * going to be closed in ndo_stop() after unregister_netdev()
		 */
		unregister_netdev(nd->dev);
	} else {
		spin_lock_irqsave(&list_lock, flags);
		list_del(&nd->list);
		spin_unlock_irqrestore(&list_lock, flags);

		free_netdev(nd->dev);
	}

unlock:
	mutex_unlock(&probe_disc_mt);
>>>>>>> 9b326dfc
	return ret;
}

static int aim_resume_tx_channel(struct most_interface *iface,
				 int channel_idx)
{
	struct net_dev_context *nd;

<<<<<<< HEAD
	nd = get_net_dev_context(iface);
	if (!nd)
		return 0;

	if (nd->tx.ch_id == channel_idx)
		netif_wake_queue(nd->dev);

	put_net_dev_context(nd);
=======
	nd = get_net_dev_hold(iface);
	if (!nd)
		return 0;

	if (nd->tx.ch_id != channel_idx)
		goto put_nd;

	netif_wake_queue(nd->dev);

put_nd:
	dev_put(nd->dev);
>>>>>>> 9b326dfc
	return 0;
}

static int aim_rx_data(struct mbo *mbo)
{
	const u32 zero = 0;
	struct net_dev_context *nd;
	char *buf = mbo->virt_address;
	u32 len = mbo->processed_length;
	struct sk_buff *skb;
	struct net_device *dev;
	unsigned int skb_len;
<<<<<<< HEAD
	int ret = -EIO;

	nd = get_net_dev_context(mbo->ifp);
	if (!nd)
		return -EIO;

	if (nd->rx.ch_id != mbo->hdm_channel_id)
		goto put_nd;
=======
	int ret = 0;

	nd = get_net_dev_hold(mbo->ifp);
	if (!nd)
		return -EIO;

	if (nd->rx.ch_id != mbo->hdm_channel_id) {
		ret = -EIO;
		goto put_nd;
	}
>>>>>>> 9b326dfc

	dev = nd->dev;

	if (nd->is_mamac) {
<<<<<<< HEAD
		if (!PMS_IS_MAMAC(buf, len))
			goto put_nd;

		skb = dev_alloc_skb(len - MDP_HDR_LEN + 2 * ETH_ALEN + 2);
	} else {
		if (!PMS_IS_MEP(buf, len))
			goto put_nd;
=======
		if (!PMS_IS_MAMAC(buf, len)) {
			ret = -EIO;
			goto put_nd;
		}

		skb = dev_alloc_skb(len - MDP_HDR_LEN + 2 * ETH_ALEN + 2);
	} else {
		if (!PMS_IS_MEP(buf, len)) {
			ret = -EIO;
			goto put_nd;
		}
>>>>>>> 9b326dfc

		skb = dev_alloc_skb(len - MEP_HDR_LEN);
	}

	ret = 0;
	if (!skb) {
		dev->stats.rx_dropped++;
		pr_err_once("drop packet: no memory for skb\n");
		goto out;
	}

	skb->dev = dev;

	if (nd->is_mamac) {
		/* dest */
		ether_addr_copy(skb_put(skb, ETH_ALEN), dev->dev_addr);

		/* src */
		memcpy(skb_put(skb, 4), &zero, 4);
		memcpy(skb_put(skb, 2), buf + 5, 2);

		/* eth type */
		memcpy(skb_put(skb, 2), buf + 10, 2);

		buf += MDP_HDR_LEN;
		len -= MDP_HDR_LEN;
	} else {
		buf += MEP_HDR_LEN;
		len -= MEP_HDR_LEN;
	}

	memcpy(skb_put(skb, len), buf, len);
	skb->protocol = eth_type_trans(skb, dev);
	skb_len = skb->len;
	if (netif_rx(skb) == NET_RX_SUCCESS) {
		dev->stats.rx_packets++;
		dev->stats.rx_bytes += skb_len;
	} else {
		dev->stats.rx_dropped++;
	}

out:
	most_put_mbo(mbo);

put_nd:
<<<<<<< HEAD
	put_net_dev_context(nd);
=======
	dev_put(nd->dev);
>>>>>>> 9b326dfc
	return ret;
}

static struct most_aim aim = {
	.name = "networking",
	.probe_channel = aim_probe_channel,
	.disconnect_channel = aim_disconnect_channel,
	.tx_completion = aim_resume_tx_channel,
	.rx_completion = aim_rx_data,
};

static int __init most_net_init(void)
{
<<<<<<< HEAD
	pr_info("%s()\n", __func__);
=======
>>>>>>> 9b326dfc
	spin_lock_init(&list_lock);
	mutex_init(&probe_disc_mt);
	return most_register_aim(&aim);
}

static void __exit most_net_exit(void)
{
<<<<<<< HEAD
	pr_info("%s()\n", __func__);
=======
>>>>>>> 9b326dfc
	most_deregister_aim(&aim);
}

/**
 * on_netinfo - callback for HDM to be informed about HW's MAC
 * @param iface - most interface instance
 * @param link_stat - link status
 * @param mac_addr - MAC address
 */
static void on_netinfo(struct most_interface *iface,
		       unsigned char link_stat, unsigned char *mac_addr)
{
	struct net_dev_context *nd;
	struct net_device *dev;
	const u8 *m = mac_addr;

	nd = get_net_dev_hold(iface);
	if (!nd)
		return;

	dev = nd->dev;

	if (link_stat)
		netif_carrier_on(dev);
	else
		netif_carrier_off(dev);

	if (m && is_valid_ether_addr(m)) {
		if (!is_valid_ether_addr(dev->dev_addr)) {
			netdev_info(dev, "set mac %02x-%02x-%02x-%02x-%02x-%02x\n",
				    m[0], m[1], m[2], m[3], m[4], m[5]);
			ether_addr_copy(dev->dev_addr, m);
			netif_dormant_off(dev);
		} else if (!ether_addr_equal(dev->dev_addr, m)) {
			netdev_warn(dev, "reject mac %02x-%02x-%02x-%02x-%02x-%02x\n",
				    m[0], m[1], m[2], m[3], m[4], m[5]);
		}
	}

<<<<<<< HEAD
	put_net_dev_context(nd);
=======
	dev_put(nd->dev);
>>>>>>> 9b326dfc
}

module_init(most_net_init);
module_exit(most_net_exit);
MODULE_LICENSE("GPL");
MODULE_AUTHOR("Andrey Shvetsov <andrey.shvetsov@k2l.de>");
MODULE_DESCRIPTION("Networking Application Interface Module for MostCore");<|MERGE_RESOLUTION|>--- conflicted
+++ resolved
@@ -21,7 +21,6 @@
 #include <linux/list.h>
 #include <linux/wait.h>
 #include <linux/kobject.h>
-#include <linux/kref.h>
 #include "mostcore.h"
 
 #define MEP_HDR_LEN 8
@@ -70,7 +69,6 @@
 	struct net_dev_channel rx;
 	struct net_dev_channel tx;
 	struct list_head list;
-	struct kref kref;
 };
 
 static struct list_head net_devices = LIST_HEAD_INIT(net_devices);
@@ -273,30 +271,6 @@
 	dev->netdev_ops = &most_nd_ops;
 }
 
-<<<<<<< HEAD
-static void release_nd(struct kref *kref)
-{
-	struct net_dev_context *nd;
-
-	nd = container_of(kref, struct net_dev_context, kref);
-	list_del(&nd->list);
-}
-
-static inline void put_net_dev_context(struct net_dev_context *nd)
-{
-	unsigned long flags;
-	int released;
-
-	spin_lock_irqsave(&list_lock, flags);
-	released = kref_put(&nd->kref, release_nd);
-	spin_unlock_irqrestore(&list_lock, flags);
-	if (released)
-		free_netdev(nd->dev);
-}
-
-static struct net_dev_context *get_net_dev_context(
-	struct most_interface *iface)
-=======
 static struct net_dev_context *get_net_dev(struct most_interface *iface)
 {
 	struct net_dev_context *nd;
@@ -308,27 +282,16 @@
 }
 
 static struct net_dev_context *get_net_dev_hold(struct most_interface *iface)
->>>>>>> 9b326dfc
 {
 	struct net_dev_context *nd;
 	unsigned long flags;
 
 	spin_lock_irqsave(&list_lock, flags);
-<<<<<<< HEAD
-	list_for_each_entry(nd, &net_devices, list) {
-		if (nd->iface == iface) {
-			kref_get(&nd->kref);
-			spin_unlock_irqrestore(&list_lock, flags);
-			return nd;
-		}
-	}
-=======
 	nd = get_net_dev(iface);
 	if (nd && nd->rx.linked && nd->tx.linked)
 		dev_hold(nd->dev);
 	else
 		nd = NULL;
->>>>>>> 9b326dfc
 	spin_unlock_irqrestore(&list_lock, flags);
 	return nd;
 }
@@ -349,12 +312,8 @@
 	if (ccfg->data_type != MOST_CH_ASYNC)
 		return -EINVAL;
 
-<<<<<<< HEAD
-	nd = get_net_dev_context(iface);
-=======
 	mutex_lock(&probe_disc_mt);
 	nd = get_net_dev(iface);
->>>>>>> 9b326dfc
 	if (!nd) {
 		dev = alloc_netdev(sizeof(struct net_dev_context), "meth%d",
 				   NET_NAME_UNKNOWN, most_nd_setup);
@@ -363,36 +322,14 @@
 			goto unlock;
 		}
 
-		/*
-		 * The network device for the given iface may be added with use
-		 * of the other channel just after the get_net_dev_context
-		 * call.  Free our duplicate of net_device in this case.
-		 */
-		spin_lock_irqsave(&list_lock, flags);
-		list_for_each_entry(nd, &net_devices, list) {
-			if (nd->iface == iface) {
-				kref_get(&nd->kref);
-				spin_unlock_irqrestore(&list_lock, flags);
-				free_netdev(dev);
-				goto ok;
-			}
-		}
-
 		nd = netdev_priv(dev);
-		kref_init(&nd->kref);
 		nd->iface = iface;
 		nd->dev = dev;
+
+		spin_lock_irqsave(&list_lock, flags);
 		list_add(&nd->list, &net_devices);
 		spin_unlock_irqrestore(&list_lock, flags);
 
-<<<<<<< HEAD
-ok:
-	ch = ccfg->direction == MOST_CH_TX ? &nd->tx : &nd->rx;
-	if (ch->linked) {
-		pr_err("only one channel per instance & direction allowed\n");
-		goto err;
-	}
-=======
 		ch = ccfg->direction == MOST_CH_TX ? &nd->tx : &nd->rx;
 	} else {
 		ch = ccfg->direction == MOST_CH_TX ? &nd->tx : &nd->rx;
@@ -401,7 +338,6 @@
 			ret = -EINVAL;
 			goto unlock;
 		}
->>>>>>> 9b326dfc
 
 		if (register_netdev(nd->dev)) {
 			pr_err("register_netdev() failed\n");
@@ -411,24 +347,10 @@
 	}
 	ch->ch_id = channel_idx;
 	ch->linked = true;
-<<<<<<< HEAD
-	if (nd->tx.linked && nd->rx.linked && register_netdev(nd->dev)) {
-		pr_err("register_netdev() failed\n");
-		ch->linked = false;
-		goto err;
-	}
-
-	return 0;
-
-err:
-	put_net_dev_context(nd);
-	return -EINVAL;
-=======
 
 unlock:
 	mutex_unlock(&probe_disc_mt);
 	return ret;
->>>>>>> 9b326dfc
 }
 
 static int aim_disconnect_channel(struct most_interface *iface,
@@ -436,12 +358,8 @@
 {
 	struct net_dev_context *nd;
 	struct net_dev_channel *ch;
-<<<<<<< HEAD
-	int ret = -EINVAL;
-=======
 	unsigned long flags;
 	int ret = 0;
->>>>>>> 9b326dfc
 
 	mutex_lock(&probe_disc_mt);
 	nd = get_net_dev(iface);
@@ -454,29 +372,16 @@
 		ch = &nd->rx;
 	} else if (nd->tx.linked && channel_idx == nd->tx.ch_id) {
 		ch = &nd->tx;
-<<<<<<< HEAD
-	else
-		goto put_nd;
-=======
 	} else {
 		ret = -EINVAL;
 		goto unlock;
 	}
->>>>>>> 9b326dfc
 
 	if (nd->rx.linked && nd->tx.linked) {
 		spin_lock_irqsave(&list_lock, flags);
 		ch->linked = false;
 		spin_unlock_irqrestore(&list_lock, flags);
 
-<<<<<<< HEAD
-	ch->linked = false;
-	put_net_dev_context(nd);
-	ret = 0;
-
-put_nd:
-	put_net_dev_context(nd);
-=======
 		/*
 		 * do not call most_stop_channel() here, because channels are
 		 * going to be closed in ndo_stop() after unregister_netdev()
@@ -492,7 +397,6 @@
 
 unlock:
 	mutex_unlock(&probe_disc_mt);
->>>>>>> 9b326dfc
 	return ret;
 }
 
@@ -501,16 +405,6 @@
 {
 	struct net_dev_context *nd;
 
-<<<<<<< HEAD
-	nd = get_net_dev_context(iface);
-	if (!nd)
-		return 0;
-
-	if (nd->tx.ch_id == channel_idx)
-		netif_wake_queue(nd->dev);
-
-	put_net_dev_context(nd);
-=======
 	nd = get_net_dev_hold(iface);
 	if (!nd)
 		return 0;
@@ -522,7 +416,6 @@
 
 put_nd:
 	dev_put(nd->dev);
->>>>>>> 9b326dfc
 	return 0;
 }
 
@@ -535,16 +428,6 @@
 	struct sk_buff *skb;
 	struct net_device *dev;
 	unsigned int skb_len;
-<<<<<<< HEAD
-	int ret = -EIO;
-
-	nd = get_net_dev_context(mbo->ifp);
-	if (!nd)
-		return -EIO;
-
-	if (nd->rx.ch_id != mbo->hdm_channel_id)
-		goto put_nd;
-=======
 	int ret = 0;
 
 	nd = get_net_dev_hold(mbo->ifp);
@@ -555,20 +438,10 @@
 		ret = -EIO;
 		goto put_nd;
 	}
->>>>>>> 9b326dfc
 
 	dev = nd->dev;
 
 	if (nd->is_mamac) {
-<<<<<<< HEAD
-		if (!PMS_IS_MAMAC(buf, len))
-			goto put_nd;
-
-		skb = dev_alloc_skb(len - MDP_HDR_LEN + 2 * ETH_ALEN + 2);
-	} else {
-		if (!PMS_IS_MEP(buf, len))
-			goto put_nd;
-=======
 		if (!PMS_IS_MAMAC(buf, len)) {
 			ret = -EIO;
 			goto put_nd;
@@ -580,12 +453,10 @@
 			ret = -EIO;
 			goto put_nd;
 		}
->>>>>>> 9b326dfc
 
 		skb = dev_alloc_skb(len - MEP_HDR_LEN);
 	}
 
-	ret = 0;
 	if (!skb) {
 		dev->stats.rx_dropped++;
 		pr_err_once("drop packet: no memory for skb\n");
@@ -626,11 +497,7 @@
 	most_put_mbo(mbo);
 
 put_nd:
-<<<<<<< HEAD
-	put_net_dev_context(nd);
-=======
 	dev_put(nd->dev);
->>>>>>> 9b326dfc
 	return ret;
 }
 
@@ -644,10 +511,6 @@
 
 static int __init most_net_init(void)
 {
-<<<<<<< HEAD
-	pr_info("%s()\n", __func__);
-=======
->>>>>>> 9b326dfc
 	spin_lock_init(&list_lock);
 	mutex_init(&probe_disc_mt);
 	return most_register_aim(&aim);
@@ -655,10 +518,6 @@
 
 static void __exit most_net_exit(void)
 {
-<<<<<<< HEAD
-	pr_info("%s()\n", __func__);
-=======
->>>>>>> 9b326dfc
 	most_deregister_aim(&aim);
 }
 
@@ -698,11 +557,7 @@
 		}
 	}
 
-<<<<<<< HEAD
-	put_net_dev_context(nd);
-=======
 	dev_put(nd->dev);
->>>>>>> 9b326dfc
 }
 
 module_init(most_net_init);
