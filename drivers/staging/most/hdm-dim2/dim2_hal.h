--- conflicted
+++ resolved
@@ -60,12 +60,8 @@
 	u16 done_sw_buffers_number; /*< Done software buffers number. */
 };
 
-<<<<<<< HEAD
-u8 dim_startup(struct dim2_regs __iomem *dim_base_address, u32 mlb_clock, u32 fcnt);
-=======
 u8 dim_startup(struct dim2_regs __iomem *dim_base_address, u32 mlb_clock,
 	       u32 fcnt);
->>>>>>> a75c0312
 
 void dim_shutdown(void);
 
