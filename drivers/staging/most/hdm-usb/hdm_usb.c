--- conflicted
+++ resolved
@@ -987,22 +987,14 @@
 	u16 reg;
 };
 
-<<<<<<< HEAD
-const static struct regs ro_regs[] = {
-=======
 static const struct regs ro_regs[] = {
->>>>>>> f6573ade
 	{ "ni_state", DRCI_REG_NI_STATE },
 	{ "packet_bandwidth", DRCI_REG_PACKET_BW },
 	{ "node_address", DRCI_REG_NODE_ADDR },
 	{ "node_position", DRCI_REG_NODE_POS },
 };
 
-<<<<<<< HEAD
-const static struct regs rw_regs[] = {
-=======
 static const struct regs rw_regs[] = {
->>>>>>> f6573ade
 	{ "mep_filter", DRCI_REG_MEP_FILTER },
 	{ "mep_hash0", DRCI_REG_HASH_TBL0 },
 	{ "mep_hash1", DRCI_REG_HASH_TBL1 },
@@ -1074,13 +1066,9 @@
 	if (!strcmp(name, "arb_value")) {
 		reg_addr = dci_obj->reg_addr;
 	} else if (!strcmp(name, "sync_ep")) {
-<<<<<<< HEAD
-		reg_addr = DRCI_REG_BASE + DRCI_COMMAND + val * 16;
-=======
 		u16 ep = val;
 
 		reg_addr = DRCI_REG_BASE + DRCI_COMMAND + ep * 16;
->>>>>>> f6573ade
 		val = 1;
 	} else if (get_static_reg_addr(ro_regs, name, &reg_addr)) {
 		return -EFAULT;
