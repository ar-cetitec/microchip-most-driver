/*
 * linux/drivers/video/omap2/dss/sdi.c
 *
 * Copyright (C) 2009 Nokia Corporation
 * Author: Tomi Valkeinen <tomi.valkeinen@nokia.com>
 *
 * This program is free software; you can redistribute it and/or modify it
 * under the terms of the GNU General Public License version 2 as published by
 * the Free Software Foundation.
 *
 * This program is distributed in the hope that it will be useful, but WITHOUT
 * ANY WARRANTY; without even the implied warranty of MERCHANTABILITY or
 * FITNESS FOR A PARTICULAR PURPOSE.  See the GNU General Public License for
 * more details.
 *
 * You should have received a copy of the GNU General Public License along with
 * this program.  If not, see <http://www.gnu.org/licenses/>.
 */

#define DSS_SUBSYS_NAME "SDI"

#include <linux/kernel.h>
#include <linux/delay.h>
#include <linux/err.h>
#include <linux/regulator/consumer.h>
#include <linux/export.h>
#include <linux/platform_device.h>

#include <video/omapdss.h>
#include "dss.h"

static struct {
	bool update_enabled;
	struct regulator *vdds_sdi_reg;

	struct dss_lcd_mgr_config mgr_config;
} sdi;

static void sdi_config_lcd_manager(struct omap_dss_device *dssdev)
{
	sdi.mgr_config.io_pad_mode = DSS_IO_PAD_MODE_BYPASS;

	sdi.mgr_config.stallmode = false;
	sdi.mgr_config.fifohandcheck = false;

	sdi.mgr_config.video_port_width = 24;
	sdi.mgr_config.lcden_sig_polarity = 1;

	dss_mgr_set_lcd_config(dssdev->manager, &sdi.mgr_config);
}

int omapdss_sdi_display_enable(struct omap_dss_device *dssdev)
{
	struct omap_video_timings *t = &dssdev->panel.timings;
	struct dss_clock_info dss_cinfo;
	struct dispc_clock_info dispc_cinfo;
	unsigned long pck;
	int r;

	if (dssdev->manager == NULL) {
		DSSERR("failed to enable display: no manager\n");
		return -ENODEV;
	}

	r = omap_dss_start_device(dssdev);
	if (r) {
		DSSERR("failed to start device\n");
		goto err_start_dev;
	}

	r = regulator_enable(sdi.vdds_sdi_reg);
	if (r)
		goto err_reg_enable;

	r = dispc_runtime_get();
	if (r)
		goto err_get_dispc;

	/* 15.5.9.1.2 */
	dssdev->panel.timings.data_pclk_edge = OMAPDSS_DRIVE_SIG_RISING_EDGE;
	dssdev->panel.timings.sync_pclk_edge = OMAPDSS_DRIVE_SIG_RISING_EDGE;

	r = dss_calc_clock_div(t->pixel_clock * 1000, &dss_cinfo, &dispc_cinfo);
	if (r)
		goto err_calc_clock_div;

	sdi.mgr_config.clock_info = dispc_cinfo;

	pck = dss_cinfo.fck / dispc_cinfo.lck_div / dispc_cinfo.pck_div / 1000;

	if (pck != t->pixel_clock) {
		DSSWARN("Could not find exact pixel clock. Requested %d kHz, "
				"got %lu kHz\n",
				t->pixel_clock, pck);

		t->pixel_clock = pck;
	}


	dss_mgr_set_timings(dssdev->manager, t);

	r = dss_set_clock_div(&dss_cinfo);
	if (r)
		goto err_set_dss_clock_div;

	sdi_config_lcd_manager(dssdev);
<<<<<<< HEAD
=======

	/*
	 * LCLK and PCLK divisors are located in shadow registers, and we
	 * normally write them to DISPC registers when enabling the output.
	 * However, SDI uses pck-free as source clock for its PLL, and pck-free
	 * is affected by the divisors. And as we need the PLL before enabling
	 * the output, we need to write the divisors early.
	 *
	 * It seems just writing to the DISPC register is enough, and we don't
	 * need to care about the shadow register mechanism for pck-free. The
	 * exact reason for this is unknown.
	 */
	dispc_mgr_set_clock_div(dssdev->manager->id,
			&sdi.mgr_config.clock_info);
>>>>>>> 4a8e43fe

	dss_sdi_init(dssdev->phy.sdi.datapairs);
	r = dss_sdi_enable();
	if (r)
		goto err_sdi_enable;
	mdelay(2);

	r = dss_mgr_enable(dssdev->manager);
	if (r)
		goto err_mgr_enable;

	return 0;

err_mgr_enable:
	dss_sdi_disable();
err_sdi_enable:
err_set_dss_clock_div:
err_calc_clock_div:
	dispc_runtime_put();
err_get_dispc:
	regulator_disable(sdi.vdds_sdi_reg);
err_reg_enable:
	omap_dss_stop_device(dssdev);
err_start_dev:
	return r;
}
EXPORT_SYMBOL(omapdss_sdi_display_enable);

void omapdss_sdi_display_disable(struct omap_dss_device *dssdev)
{
	dss_mgr_disable(dssdev->manager);

	dss_sdi_disable();

	dispc_runtime_put();

	regulator_disable(sdi.vdds_sdi_reg);

	omap_dss_stop_device(dssdev);
}
EXPORT_SYMBOL(omapdss_sdi_display_disable);

static int __init sdi_init_display(struct omap_dss_device *dssdev)
{
	DSSDBG("SDI init\n");

	if (sdi.vdds_sdi_reg == NULL) {
		struct regulator *vdds_sdi;

		vdds_sdi = dss_get_vdds_sdi();

		if (IS_ERR(vdds_sdi)) {
			DSSERR("can't get VDDS_SDI regulator\n");
			return PTR_ERR(vdds_sdi);
		}

		sdi.vdds_sdi_reg = vdds_sdi;
	}

	return 0;
}

static void __init sdi_probe_pdata(struct platform_device *pdev)
{
	struct omap_dss_board_info *pdata = pdev->dev.platform_data;
	int i, r;

	for (i = 0; i < pdata->num_devices; ++i) {
		struct omap_dss_device *dssdev = pdata->devices[i];

		if (dssdev->type != OMAP_DISPLAY_TYPE_SDI)
			continue;

		r = sdi_init_display(dssdev);
		if (r) {
			DSSERR("device %s init failed: %d\n", dssdev->name, r);
			continue;
		}

		r = omap_dss_register_device(dssdev, &pdev->dev, i);
		if (r)
			DSSERR("device %s register failed: %d\n",
					dssdev->name, r);
	}
}

static int __init omap_sdi_probe(struct platform_device *pdev)
{
	sdi_probe_pdata(pdev);

	return 0;
}

static int __exit omap_sdi_remove(struct platform_device *pdev)
{
	omap_dss_unregister_child_devices(&pdev->dev);

	return 0;
}

static struct platform_driver omap_sdi_driver = {
	.remove         = __exit_p(omap_sdi_remove),
	.driver         = {
		.name   = "omapdss_sdi",
		.owner  = THIS_MODULE,
	},
};

int __init sdi_init_platform_driver(void)
{
	return platform_driver_probe(&omap_sdi_driver, omap_sdi_probe);
}

void __exit sdi_uninit_platform_driver(void)
{
	platform_driver_unregister(&omap_sdi_driver);
}<|MERGE_RESOLUTION|>--- conflicted
+++ resolved
@@ -104,8 +104,6 @@
 		goto err_set_dss_clock_div;
 
 	sdi_config_lcd_manager(dssdev);
-<<<<<<< HEAD
-=======
 
 	/*
 	 * LCLK and PCLK divisors are located in shadow registers, and we
@@ -120,7 +118,6 @@
 	 */
 	dispc_mgr_set_clock_div(dssdev->manager->id,
 			&sdi.mgr_config.clock_info);
->>>>>>> 4a8e43fe
 
 	dss_sdi_init(dssdev->phy.sdi.datapairs);
 	r = dss_sdi_enable();
